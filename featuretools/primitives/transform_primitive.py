--- conflicted
+++ resolved
@@ -151,12 +151,8 @@
 
 
 class TimeSincePrevious(TransformPrimitive):
-<<<<<<< HEAD
-    """ Compute the time since the previous instance for each instance in a
+    """Compute the time since the previous instance for each instance in a
      time indexed entity"""
-=======
-    """Compute the time since the previous instance for each instance in a time indexed entity"""
->>>>>>> 69591b3b
     name = "time_since_previous"
     input_types = [DatetimeTimeIndex, Id]
     return_type = Numeric
@@ -476,7 +472,8 @@
 
 class Percentile(TransformPrimitive):
     """
-    For each value of the base feature, determines the percentile in relation to the rest of the feature.
+    For each value of the base feature, determines the percentile in relation
+    to the rest of the feature.
     """
     name = 'percentile'
     input_types = [Numeric]
